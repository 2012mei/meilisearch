--- conflicted
+++ resolved
@@ -19,16 +19,8 @@
 use uuid::Uuid;
 
 use super::UpdateMeta;
-<<<<<<< HEAD
-use crate::helpers::EnvSizer;
+use crate::{helpers::EnvSizer, index_controller::index_actor::IndexResult};
 use crate::index_controller::{index_actor::CONCURRENT_INDEX_MSG, updates::*, IndexActorHandle};
-=======
-use crate::index_controller::{updates::*, IndexActorHandle};
-use crate::{
-    helpers::EnvSizer,
-    index_controller::index_actor::{IndexResult, CONCURRENT_INDEX_MSG},
-};
->>>>>>> 47a1bc34
 
 #[allow(clippy::upper_case_acronyms)]
 type BEU64 = U64<heed::byteorder::BE>;
@@ -234,18 +226,6 @@
             .try_send(())
             .expect("Failed to init update store");
 
-<<<<<<< HEAD
-=======
-        let update_store = Arc::new(UpdateStore {
-            env,
-            pending_queue,
-            next_update_id,
-            updates,
-            state,
-            notification_sender,
-        });
-
->>>>>>> 47a1bc34
         // We need a weak reference so we can take ownership on the arc later when we
         // want to close the index.
         let update_store_weak = Arc::downgrade(&update_store);
