use std::collections::HashMap;
use std::fs::File;

use heed::types::{ByteSlice, DecodeIgnore};
use heed::{BytesDecode, Error, RoTxn, RwTxn};
use roaring::RoaringBitmap;

use crate::facet::FacetType;
use crate::heed_codec::facet::{
    FacetGroupKey, FacetGroupKeyCodec, FacetGroupValue, FacetGroupValueCodec,
};
use crate::heed_codec::ByteSliceRefCodec;
use crate::search::facet::get_highest_level;
use crate::update::index_documents::valid_lmdb_key;
use crate::{CboRoaringBitmapCodec, FieldId, Index, Result};

enum InsertionResult {
    InPlace,
    Expand,
    Insert,
}
enum DeletionResult {
    InPlace,
    Reduce { next: Option<Vec<u8>> },
    Remove { next: Option<Vec<u8>> },
}

/// Algorithm to incrementally insert and delete elememts into the
/// `facet_id_(string/f64)_docids` databases.
///
/// Rhe `faceted_documents_ids` value in the main database of `Index`
/// is also updated to contain the new set of faceted documents.
pub struct FacetsUpdateIncremental<'i> {
    index: &'i Index,
    inner: FacetsUpdateIncrementalInner,
    facet_type: FacetType,
    new_data: grenad::Reader<File>,
}

impl<'i> FacetsUpdateIncremental<'i> {
    pub fn new(
        index: &'i Index,
        facet_type: FacetType,
        new_data: grenad::Reader<File>,
        group_size: u8,
        min_level_size: u8,
        max_group_size: u8,
    ) -> Self {
        FacetsUpdateIncremental {
            index,
            inner: FacetsUpdateIncrementalInner {
                db: match facet_type {
                    FacetType::String => index
                        .facet_id_string_docids
                        .remap_key_type::<FacetGroupKeyCodec<ByteSliceRefCodec>>(),
                    FacetType::Number => index
                        .facet_id_f64_docids
                        .remap_key_type::<FacetGroupKeyCodec<ByteSliceRefCodec>>(),
                },
                group_size,
                max_group_size,
                min_level_size,
            },
            facet_type,
            new_data,
        }
    }

    pub fn execute(self, wtxn: &'i mut RwTxn) -> crate::Result<()> {
        let mut new_faceted_docids = HashMap::<FieldId, RoaringBitmap>::default();

        let mut cursor = self.new_data.into_cursor()?;
        while let Some((key, value)) = cursor.move_on_next()? {
            if !valid_lmdb_key(key) {
                continue;
            }
            let key = FacetGroupKeyCodec::<ByteSliceRefCodec>::bytes_decode(key)
                .ok_or(heed::Error::Encoding)?;
            let docids = CboRoaringBitmapCodec::bytes_decode(value).ok_or(heed::Error::Encoding)?;
            self.inner.insert(wtxn, key.field_id, key.left_bound, &docids)?;
            *new_faceted_docids.entry(key.field_id).or_default() |= docids;
        }

        for (field_id, new_docids) in new_faceted_docids {
            let mut docids = self.index.faceted_documents_ids(wtxn, field_id, self.facet_type)?;
            docids |= new_docids;
            self.index.put_faceted_documents_ids(wtxn, field_id, self.facet_type, &docids)?;
        }
        Ok(())
    }
}

/// Implementation of `FacetsUpdateIncremental` that is independent of milli's `Index` type
pub struct FacetsUpdateIncrementalInner {
    pub db: heed::Database<FacetGroupKeyCodec<ByteSliceRefCodec>, FacetGroupValueCodec>,
    pub group_size: u8,
    pub min_level_size: u8,
    pub max_group_size: u8,
}
impl FacetsUpdateIncrementalInner {
    /// Find the `FacetGroupKey`/`FacetGroupValue` in the database that
    /// should be used to insert the new `facet_value` for the given `field_id` and `level`
    /// where `level` must be strictly greater than 0.
    ///
    /// For example, when inserting the facet value `4`, there are two possibilities:
    ///
    /// 1. We find a key whose lower bound is 3 followed by a key whose lower bound is 6. Therefore,
    ///    we know that the implicit range of the first key is 3..6, which contains 4.
    ///    So the new facet value belongs in that first key/value pair.
    ///
    /// 2. The first key of the level has a lower bound of `5`. We return this key/value pair
    ///    but will need to change the lowerbound of this key to `4` in order to insert this facet value.
    fn find_insertion_key_value(
        &self,
        field_id: u16,
        level: u8,
        facet_value: &[u8],
        txn: &RoTxn,
    ) -> Result<(FacetGroupKey<Vec<u8>>, FacetGroupValue)> {
        assert!(level > 0);
        match self.db.get_lower_than_or_equal_to(
            txn,
            &FacetGroupKey { field_id, level, left_bound: facet_value },
        )? {
            Some((key, value)) => {
                if key.level != level {
                    let mut prefix = vec![];
                    prefix.extend_from_slice(&field_id.to_be_bytes());
                    prefix.push(level);

                    let mut iter =
                        self.db.as_polymorph().prefix_iter::<_, ByteSlice, FacetGroupValueCodec>(
                            txn,
                            prefix.as_slice(),
                        )?;
                    let (key_bytes, value) = iter.next().unwrap()?;
                    Ok((
                        FacetGroupKeyCodec::<ByteSliceRefCodec>::bytes_decode(key_bytes)
                            .ok_or(Error::Encoding)?
                            .into_owned(),
                        value,
                    ))
                } else {
                    Ok((key.into_owned(), value))
                }
            }
            None => {
                // We checked that the level is > 0
                // Since all keys of level 1 are greater than those of level 0,
                // we are guaranteed that db.get_lower_than_or_equal_to(key) exists
                panic!()
            }
        }
    }

    /// Insert the given facet value and corresponding document ids in the level 0 of the database
    ///
    /// ## Return
    /// See documentation of `insert_in_level`
    fn insert_in_level_0(
        &self,
<<<<<<< HEAD
        txn: &'_ mut RwTxn,
=======
        txn: &mut RwTxn,
>>>>>>> 758b4ace
        field_id: u16,
        facet_value: &[u8],
        docids: &RoaringBitmap,
    ) -> Result<InsertionResult> {
        let key = FacetGroupKey { field_id, level: 0, left_bound: facet_value };
        let value = FacetGroupValue { bitmap: docids.clone(), size: 1 };

        let mut level0_prefix = vec![];
        level0_prefix.extend_from_slice(&field_id.to_be_bytes());
        level0_prefix.push(0);

        let mut iter = self
            .db
            .as_polymorph()
            .prefix_iter::<_, ByteSlice, DecodeIgnore>(txn, &level0_prefix)?;

        if iter.next().is_none() {
            drop(iter);
            self.db.put(txn, &key, &value)?;
            Ok(InsertionResult::Insert)
        } else {
            drop(iter);
            let old_value = self.db.get(txn, &key)?;
            match old_value {
                Some(mut updated_value) => {
                    // now merge the two
                    updated_value.bitmap |= value.bitmap;
                    self.db.put(txn, &key, &updated_value)?;
                    Ok(InsertionResult::InPlace)
                }
                None => {
                    self.db.put(txn, &key, &value)?;
                    Ok(InsertionResult::Insert)
                }
            }
        }
    }

    /// Insert the given facet value  and corresponding document ids in all the levels of the database up to the given `level`.
    /// This function works recursively.
    ///
    /// ## Return
    /// Returns the effect of adding the facet value to the database on the given `level`.
    ///
    /// - `InsertionResult::InPlace` means that inserting the `facet_value` into the `level` did not have
    /// an effect on the number of keys in that level. Therefore, it did not increase the number of children
    /// of the parent node.
    ///
    /// - `InsertionResult::Insert` means that inserting the `facet_value` into the `level` resulted
    /// in the addition of a new key in that level, and that therefore the number of children
    /// of the parent node should be incremented.
    fn insert_in_level(
        &self,
<<<<<<< HEAD
        txn: &'_ mut RwTxn,
=======
        txn: &mut RwTxn,
>>>>>>> 758b4ace
        field_id: u16,
        level: u8,
        facet_value: &[u8],
        docids: &RoaringBitmap,
    ) -> Result<InsertionResult> {
        if level == 0 {
            return self.insert_in_level_0(txn, field_id, facet_value, docids);
        }

        let max_group_size = self.max_group_size;

        let result = self.insert_in_level(txn, field_id, level - 1, facet_value, docids)?;
        // level below inserted an element

        let (insertion_key, insertion_value) =
            self.find_insertion_key_value(field_id, level, facet_value, txn)?;

        match result {
            // because we know that we inserted in place, the facet_value is not a new one
            // thus it doesn't extend a group, and thus the insertion key computed above is
            // still correct
            InsertionResult::InPlace => {
                let mut updated_value = insertion_value;
                updated_value.bitmap |= docids;
                self.db.put(txn, &insertion_key.as_ref(), &updated_value)?;

                return Ok(InsertionResult::InPlace);
            }
            InsertionResult::Expand => {}
            InsertionResult::Insert => {}
        }

        // Here we know that inserting the facet value in the level below resulted in the creation
        // of a new key. Therefore, it may be the case that we need to modify the left bound of the
        // insertion key (see documentation of `find_insertion_key_value` for an example of when that
        // could happen).
        let (insertion_key, insertion_key_was_modified) = {
            let mut new_insertion_key = insertion_key.clone();
            let mut key_should_be_modified = false;

            if facet_value < insertion_key.left_bound.as_slice() {
                new_insertion_key.left_bound = facet_value.to_vec();
                key_should_be_modified = true;
            }
            if key_should_be_modified {
                let is_deleted = self.db.delete(txn, &insertion_key.as_ref())?;
                assert!(is_deleted);
                self.db.put(txn, &new_insertion_key.as_ref(), &insertion_value)?;
            }
            (new_insertion_key, key_should_be_modified)
        };
        // Now we know that the insertion key contains the `facet_value`.

        // We still need to update the insertion value by:
        // 1. Incrementing the number of children (since the recursive call returned `InsertionResult::Insert`)
        // 2. Merge the previous docids with the new one
        let mut updated_value = insertion_value;

        if matches!(result, InsertionResult::Insert) {
            updated_value.size += 1;
        }

        if updated_value.size < max_group_size {
            updated_value.bitmap |= docids;
            self.db.put(txn, &insertion_key.as_ref(), &updated_value)?;
            if insertion_key_was_modified {
                return Ok(InsertionResult::Expand);
            } else {
                return Ok(InsertionResult::InPlace);
            }
        }

        // We've increased the group size of the value and realised it has become greater than or equal to `max_group_size`
        // Therefore it must be split into two nodes.

        let size_left = updated_value.size / 2;
        let size_right = updated_value.size - size_left;

        let level_below = level - 1;

        let start_key = FacetGroupKey {
            field_id,
            level: level_below,
            left_bound: insertion_key.left_bound.as_slice(),
        };

        let mut iter =
            self.db.range(txn, &(start_key..))?.take((size_left as usize) + (size_right as usize));

        let group_left = {
            let mut values_left = RoaringBitmap::new();

            let mut i = 0;
            for next in iter.by_ref() {
                let (_key, value) = next?;
                i += 1;
                values_left |= &value.bitmap;
                if i == size_left {
                    break;
                }
            }

            let key =
                FacetGroupKey { field_id, level, left_bound: insertion_key.left_bound.clone() };
            let value = FacetGroupValue { size: size_left, bitmap: values_left };
            (key, value)
        };

        let group_right = {
            let (
                FacetGroupKey { left_bound: right_left_bound, .. },
                FacetGroupValue { bitmap: mut values_right, .. },
            ) = iter.next().unwrap()?;

            for next in iter.by_ref() {
                let (_, value) = next?;
                values_right |= &value.bitmap;
            }

            let key = FacetGroupKey { field_id, level, left_bound: right_left_bound.to_vec() };
            let value = FacetGroupValue { size: size_right, bitmap: values_right };
            (key, value)
        };
        drop(iter);

        let _ = self.db.delete(txn, &insertion_key.as_ref())?;

        self.db.put(txn, &group_left.0.as_ref(), &group_left.1)?;
        self.db.put(txn, &group_right.0.as_ref(), &group_right.1)?;

        Ok(InsertionResult::Insert)
    }

    /// Insert the given facet value and corresponding document ids in the database.
    pub fn insert(
        &self,
<<<<<<< HEAD
        txn: &'_ mut RwTxn,
=======
        txn: &mut RwTxn,
>>>>>>> 758b4ace
        field_id: u16,
        facet_value: &[u8],
        docids: &RoaringBitmap,
    ) -> Result<()> {
        if docids.is_empty() {
            return Ok(());
        }
        let group_size = self.group_size;

        let highest_level = get_highest_level(txn, self.db, field_id)?;

        let result = self.insert_in_level(txn, field_id, highest_level, facet_value, docids)?;
        match result {
            InsertionResult::InPlace => return Ok(()),
            InsertionResult::Expand => return Ok(()),
            InsertionResult::Insert => {}
        }

        // Here we check whether the highest level has exceeded `min_level_size` * `self.group_size`.
        // If it has, we must build an addition level above it.

        let mut highest_level_prefix = vec![];
        highest_level_prefix.extend_from_slice(&field_id.to_be_bytes());
        highest_level_prefix.push(highest_level);

        let size_highest_level = self
            .db
            .as_polymorph()
            .prefix_iter::<_, ByteSlice, ByteSlice>(txn, &highest_level_prefix)?
            .count();

        if size_highest_level < self.group_size as usize * self.min_level_size as usize {
            return Ok(());
        }

        let mut groups_iter = self
            .db
            .as_polymorph()
            .prefix_iter::<_, ByteSlice, FacetGroupValueCodec>(txn, &highest_level_prefix)?;

        let nbr_new_groups = size_highest_level / self.group_size as usize;
        let nbr_leftover_elements = size_highest_level % self.group_size as usize;

        let mut to_add = vec![];
        for _ in 0..nbr_new_groups {
            let mut first_key = None;
            let mut values = RoaringBitmap::new();
            for _ in 0..group_size {
                let (key_bytes, value_i) = groups_iter.next().unwrap()?;
                let key_i = FacetGroupKeyCodec::<ByteSliceRefCodec>::bytes_decode(key_bytes)
                    .ok_or(Error::Encoding)?;

                if first_key.is_none() {
                    first_key = Some(key_i);
                }
                values |= value_i.bitmap;
            }
            let key = FacetGroupKey {
                field_id,
                level: highest_level + 1,
                left_bound: first_key.unwrap().left_bound,
            };
            let value = FacetGroupValue { size: group_size, bitmap: values };
            to_add.push((key.into_owned(), value));
        }
        // now we add the rest of the level, in case its size is > group_size * min_level_size
        // this can indeed happen if the min_level_size parameter changes between two calls to `insert`
        if nbr_leftover_elements > 0 {
            let mut first_key = None;
            let mut values = RoaringBitmap::new();
            for _ in 0..nbr_leftover_elements {
                let (key_bytes, value_i) = groups_iter.next().unwrap()?;
                let key_i = FacetGroupKeyCodec::<ByteSliceRefCodec>::bytes_decode(key_bytes)
                    .ok_or(Error::Encoding)?;

                if first_key.is_none() {
                    first_key = Some(key_i);
                }
                values |= value_i.bitmap;
            }
            let key = FacetGroupKey {
                field_id,
                level: highest_level + 1,
                left_bound: first_key.unwrap().left_bound,
            };
            // Note: nbr_leftover_elements can be casted to a u8 since it is bounded by `max_group_size`
            // when it is created above.
            let value = FacetGroupValue { size: nbr_leftover_elements as u8, bitmap: values };
            to_add.push((key.into_owned(), value));
        }

        drop(groups_iter);
        for (key, value) in to_add {
            self.db.put(txn, &key.as_ref(), &value)?;
        }
        Ok(())
    }

    /// Delete the given document id from the given facet value in the database, from level 0 to the
    /// the given level.
    ///
    /// ## Return
    /// Returns the effect of removing the document id from the database on the given `level`.
    ///
    /// - `DeletionResult::InPlace` means that deleting the document id did not have
    /// an effect on the keys in that level.
    ///
    /// - `DeletionResult::Reduce` means that deleting the document id resulted in a change in the
    /// number of keys in the level. For example, removing a document id from the facet value `3` could
    /// cause it to have no corresponding document in level 0 anymore, and therefore the key was deleted
    /// entirely. In that case, `DeletionResult::Remove` is returned. The parent of the deleted key must
    /// then adjust its group size. If its group size falls to 0, then it will need to be deleted as well.
    ///
    /// - `DeletionResult::Reduce` means that deleting the document id resulted in a change in the
    /// bounds of the keys of the level. For example, removing a document id from the facet value
    /// `3` might have caused the facet value `3` to have no corresponding document in level 0. Therefore,
    /// in level 1, the key with the left bound `3` had to be changed to the next facet value (e.g. 4).
    /// In that case `DeletionResult::Reduce` is returned. The parent of the reduced key may need to adjust
    /// its left bound as well.
    fn delete_in_level(
        &self,
<<<<<<< HEAD
        txn: &'_ mut RwTxn,
=======
        txn: &mut RwTxn,
>>>>>>> 758b4ace
        field_id: u16,
        level: u8,
        facet_value: &[u8],
        docids: &RoaringBitmap,
    ) -> Result<DeletionResult> {
        if level == 0 {
            return self.delete_in_level_0(txn, field_id, facet_value, docids);
        }
        let (deletion_key, mut bitmap) =
            self.find_insertion_key_value(field_id, level, facet_value, txn)?;

        let result = self.delete_in_level(txn, field_id, level - 1, facet_value, docids)?;

        let mut decrease_size = false;
        let next_key = match result {
            DeletionResult::InPlace => {
                bitmap.bitmap -= docids;
                self.db.put(txn, &deletion_key.as_ref(), &bitmap)?;
                return Ok(DeletionResult::InPlace);
            }
            DeletionResult::Reduce { next } => next,
            DeletionResult::Remove { next } => {
                decrease_size = true;
                next
            }
        };
        // If either DeletionResult::Reduce or DeletionResult::Remove was returned,
        // then we may need to adjust the left_bound of the deletion key.

        // If DeletionResult::Remove was returned, then we need to decrease the group
        // size of the deletion key.
        let mut updated_value = bitmap;
        if decrease_size {
            updated_value.size -= 1;
        }

        if updated_value.size == 0 {
            self.db.delete(txn, &deletion_key.as_ref())?;
            Ok(DeletionResult::Remove { next: next_key })
        } else {
            let mut updated_deletion_key = deletion_key.clone();
            let reduced_range = facet_value == deletion_key.left_bound;
            if reduced_range {
                updated_deletion_key.left_bound = next_key.clone().unwrap();
            }
            updated_value.bitmap -= docids;
            let _ = self.db.delete(txn, &deletion_key.as_ref())?;
            self.db.put(txn, &updated_deletion_key.as_ref(), &updated_value)?;
            if reduced_range {
                Ok(DeletionResult::Reduce { next: next_key })
            } else {
                Ok(DeletionResult::InPlace)
            }
        }
    }

    fn delete_in_level_0(
        &self,
<<<<<<< HEAD
        txn: &'_ mut RwTxn,
=======
        txn: &mut RwTxn,
>>>>>>> 758b4ace
        field_id: u16,
        facet_value: &[u8],
        docids: &RoaringBitmap,
    ) -> Result<DeletionResult> {
        let key = FacetGroupKey { field_id, level: 0, left_bound: facet_value };
        let mut bitmap = self.db.get(txn, &key)?.unwrap().bitmap;
        bitmap -= docids;

        if bitmap.is_empty() {
            let mut next_key = None;
            if let Some((next, _)) =
                self.db.remap_data_type::<DecodeIgnore>().get_greater_than(txn, &key)?
            {
                if next.field_id == field_id && next.level == 0 {
                    next_key = Some(next.left_bound.to_vec());
                }
            }
            self.db.delete(txn, &key)?;
            Ok(DeletionResult::Remove { next: next_key })
        } else {
            self.db.put(txn, &key, &FacetGroupValue { size: 1, bitmap })?;
            Ok(DeletionResult::InPlace)
        }
    }

    pub fn delete(
        &self,
<<<<<<< HEAD
        txn: &'_ mut RwTxn,
=======
        txn: &mut RwTxn,
>>>>>>> 758b4ace
        field_id: u16,
        facet_value: &[u8],
        docids: &RoaringBitmap,
    ) -> Result<()> {
        if self
            .db
            .remap_data_type::<DecodeIgnore>()
            .get(txn, &FacetGroupKey { field_id, level: 0, left_bound: facet_value })?
            .is_none()
        {
            return Ok(());
        }
        let highest_level = get_highest_level(txn, self.db, field_id)?;

        let result = self.delete_in_level(txn, field_id, highest_level, facet_value, docids)?;
        match result {
            DeletionResult::InPlace => return Ok(()),
            DeletionResult::Reduce { .. } => return Ok(()),
            DeletionResult::Remove { .. } => {}
        }

        // if we either removed a key from the highest level, its size may have fallen
        // below `min_level_size`, in which case we need to remove the entire level

        let mut highest_level_prefix = vec![];
        highest_level_prefix.extend_from_slice(&field_id.to_be_bytes());
        highest_level_prefix.push(highest_level);

        if highest_level == 0
            || self
                .db
                .as_polymorph()
                .prefix_iter::<_, ByteSlice, ByteSlice>(txn, &highest_level_prefix)?
                .count()
                >= self.min_level_size as usize
        {
            return Ok(());
        }
        let mut to_delete = vec![];
        let mut iter = self
            .db
            .as_polymorph()
            .prefix_iter::<_, ByteSlice, ByteSlice>(txn, &highest_level_prefix)?;
        for el in iter.by_ref() {
            let (k, _) = el?;
            to_delete.push(
                FacetGroupKeyCodec::<ByteSliceRefCodec>::bytes_decode(k)
                    .ok_or(Error::Encoding)?
                    .into_owned(),
            );
        }
        drop(iter);
        for k in to_delete {
            self.db.delete(txn, &k.as_ref())?;
        }
        Ok(())
    }
}

impl<'a> FacetGroupKey<&'a [u8]> {
    pub fn into_owned(self) -> FacetGroupKey<Vec<u8>> {
        FacetGroupKey {
            field_id: self.field_id,
            level: self.level,
            left_bound: self.left_bound.to_vec(),
        }
    }
}

impl FacetGroupKey<Vec<u8>> {
    pub fn as_ref(&self) -> FacetGroupKey<&[u8]> {
        FacetGroupKey {
            field_id: self.field_id,
            level: self.level,
            left_bound: self.left_bound.as_slice(),
        }
    }
}

#[cfg(test)]
mod tests {
    use rand::seq::SliceRandom;
    use rand::{Rng, SeedableRng};
    use roaring::RoaringBitmap;

    use crate::heed_codec::facet::OrderedF64Codec;
    use crate::heed_codec::StrRefCodec;
    use crate::milli_snap;
    use crate::update::facet::test_helpers::FacetIndex;

    #[test]
    fn append() {
        let index = FacetIndex::<OrderedF64Codec>::new(4, 8, 5);
        for i in 0..256u16 {
            let mut bitmap = RoaringBitmap::new();
            bitmap.insert(i as u32);
            let mut txn = index.env.write_txn().unwrap();
            index.insert(&mut txn, 0, &(i as f64), &bitmap);
            txn.commit().unwrap();
        }
        let txn = index.env.read_txn().unwrap();
        index.verify_structure_validity(&txn, 0);
        txn.commit().unwrap();
        milli_snap!(format!("{index}"));
    }
    #[test]
    fn many_field_ids_append() {
        let index = FacetIndex::<OrderedF64Codec>::new(4, 8, 5);
        for i in 0..256u16 {
            let mut bitmap = RoaringBitmap::new();
            bitmap.insert(i as u32);
            let mut txn = index.env.write_txn().unwrap();
            index.insert(&mut txn, 0, &(i as f64), &bitmap);
            txn.commit().unwrap();
        }
        for i in 0..256u16 {
            let mut bitmap = RoaringBitmap::new();
            bitmap.insert(i as u32);
            let mut txn = index.env.write_txn().unwrap();
            index.insert(&mut txn, 2, &(i as f64), &bitmap);
            txn.commit().unwrap();
        }
        for i in 0..256u16 {
            let mut bitmap = RoaringBitmap::new();
            bitmap.insert(i as u32);
            let mut txn = index.env.write_txn().unwrap();
            index.insert(&mut txn, 1, &(i as f64), &bitmap);
            txn.commit().unwrap();
        }
        let txn = index.env.read_txn().unwrap();
        index.verify_structure_validity(&txn, 0);
        index.verify_structure_validity(&txn, 1);
        index.verify_structure_validity(&txn, 2);
        txn.commit().unwrap();
        milli_snap!(format!("{index}"));
    }
    #[test]
    fn many_field_ids_prepend() {
        let index = FacetIndex::<OrderedF64Codec>::new(4, 8, 5);
        for i in (0..256).into_iter().rev() {
            let mut bitmap = RoaringBitmap::new();
            bitmap.insert(i as u32);
            let mut txn = index.env.write_txn().unwrap();
            index.insert(&mut txn, 0, &(i as f64), &bitmap);
            txn.commit().unwrap();
        }
        for i in (0..256).into_iter().rev() {
            let mut bitmap = RoaringBitmap::new();
            bitmap.insert(i as u32);
            let mut txn = index.env.write_txn().unwrap();
            index.insert(&mut txn, 2, &(i as f64), &bitmap);
            txn.commit().unwrap();
        }
        for i in (0..256).into_iter().rev() {
            let mut bitmap = RoaringBitmap::new();
            bitmap.insert(i as u32);
            let mut txn = index.env.write_txn().unwrap();
            index.insert(&mut txn, 1, &(i as f64), &bitmap);
            txn.commit().unwrap();
        }
        let txn = index.env.read_txn().unwrap();
        index.verify_structure_validity(&txn, 0);
        index.verify_structure_validity(&txn, 1);
        index.verify_structure_validity(&txn, 2);
        txn.commit().unwrap();
        milli_snap!(format!("{index}"));
    }

    #[test]
    fn prepend() {
        let index = FacetIndex::<OrderedF64Codec>::new(4, 8, 5);
        let mut txn = index.env.write_txn().unwrap();

        for i in (0..256).into_iter().rev() {
            let mut bitmap = RoaringBitmap::new();
            bitmap.insert(i);
            index.insert(&mut txn, 0, &(i as f64), &bitmap);
        }

        index.verify_structure_validity(&txn, 0);
        txn.commit().unwrap();
        milli_snap!(format!("{index}"));
    }

    #[test]
    fn shuffled() {
        let index = FacetIndex::<OrderedF64Codec>::new(4, 8, 5);
        let mut txn = index.env.write_txn().unwrap();

        let mut keys = (0..256).into_iter().collect::<Vec<_>>();
        let mut rng = rand::rngs::SmallRng::from_seed([0; 32]);
        keys.shuffle(&mut rng);

        for (_i, key) in keys.into_iter().enumerate() {
            let mut bitmap = RoaringBitmap::new();
            bitmap.insert(key);
            index.insert(&mut txn, 0, &(key as f64), &bitmap);
        }
        index.verify_structure_validity(&txn, 0);
        txn.commit().unwrap();
        milli_snap!(format!("{index}"));
    }

    #[test]
    fn merge_values() {
        let index = FacetIndex::<OrderedF64Codec>::new(4, 8, 5);
        let mut txn = index.env.write_txn().unwrap();

        let mut keys = (0..256).into_iter().collect::<Vec<_>>();
        let mut rng = rand::rngs::SmallRng::from_seed([0; 32]);
        keys.shuffle(&mut rng);

        for (_i, key) in keys.into_iter().enumerate() {
            let mut bitmap = RoaringBitmap::new();
            bitmap.insert(key);
            bitmap.insert(rng.gen_range(256..512));
            index.verify_structure_validity(&txn, 0);
            index.insert(&mut txn, 0, &(key as f64), &bitmap);
        }

        index.verify_structure_validity(&txn, 0);
        txn.commit().unwrap();
        milli_snap!(format!("{index}"));
    }

    #[test]
    fn delete_from_end() {
        let index = FacetIndex::<OrderedF64Codec>::new(4, 8, 5);
        let mut txn = index.env.write_txn().unwrap();
        for i in 0..256 {
            let mut bitmap = RoaringBitmap::new();
            bitmap.insert(i);
            index.verify_structure_validity(&txn, 0);
            index.insert(&mut txn, 0, &(i as f64), &bitmap);
        }

        for i in (200..256).into_iter().rev() {
            index.verify_structure_validity(&txn, 0);
            index.delete_single_docid(&mut txn, 0, &(i as f64), i as u32);
        }
        index.verify_structure_validity(&txn, 0);
        txn.commit().unwrap();
        milli_snap!(format!("{index}"), 200);
        let mut txn = index.env.write_txn().unwrap();

        for i in (150..200).into_iter().rev() {
            index.verify_structure_validity(&txn, 0);
            index.delete_single_docid(&mut txn, 0, &(i as f64), i as u32);
        }
        index.verify_structure_validity(&txn, 0);
        txn.commit().unwrap();
        milli_snap!(format!("{index}"), 150);
        let mut txn = index.env.write_txn().unwrap();
        for i in (100..150).into_iter().rev() {
            index.verify_structure_validity(&txn, 0);
            index.delete_single_docid(&mut txn, 0, &(i as f64), i as u32);
        }
        index.verify_structure_validity(&txn, 0);
        txn.commit().unwrap();
        milli_snap!(format!("{index}"), 100);
        let mut txn = index.env.write_txn().unwrap();
        for i in (17..100).into_iter().rev() {
            index.verify_structure_validity(&txn, 0);
            index.delete_single_docid(&mut txn, 0, &(i as f64), i as u32);
        }
        index.verify_structure_validity(&txn, 0);
        txn.commit().unwrap();
        milli_snap!(format!("{index}"), 17);
        let mut txn = index.env.write_txn().unwrap();
        for i in (15..17).into_iter().rev() {
            index.delete_single_docid(&mut txn, 0, &(i as f64), i as u32);
        }
        index.verify_structure_validity(&txn, 0);
        txn.commit().unwrap();
        milli_snap!(format!("{index}"), 15);
        let mut txn = index.env.write_txn().unwrap();
        for i in (0..15).into_iter().rev() {
            index.verify_structure_validity(&txn, 0);
            index.delete_single_docid(&mut txn, 0, &(i as f64), i as u32);
        }
        index.verify_structure_validity(&txn, 0);
        txn.commit().unwrap();
        milli_snap!(format!("{index}"), 0);
    }

    #[test]
    fn delete_from_start() {
        let index = FacetIndex::<OrderedF64Codec>::new(4, 8, 5);
        let mut txn = index.env.write_txn().unwrap();

        for i in 0..256 {
            let mut bitmap = RoaringBitmap::new();
            bitmap.insert(i);
            index.verify_structure_validity(&txn, 0);
            index.insert(&mut txn, 0, &(i as f64), &bitmap);
        }

        for i in 0..128 {
            index.delete_single_docid(&mut txn, 0, &(i as f64), i as u32);
        }
        index.verify_structure_validity(&txn, 0);
        txn.commit().unwrap();
        milli_snap!(format!("{index}"), 127);
        let mut txn = index.env.write_txn().unwrap();
        for i in 128..216 {
            index.verify_structure_validity(&txn, 0);
            index.delete_single_docid(&mut txn, 0, &(i as f64), i as u32);
        }
        index.verify_structure_validity(&txn, 0);
        txn.commit().unwrap();
        milli_snap!(format!("{index}"), 215);
        let mut txn = index.env.write_txn().unwrap();
        for i in 216..256 {
            index.verify_structure_validity(&txn, 0);
            index.delete_single_docid(&mut txn, 0, &(i as f64), i as u32);
        }
        index.verify_structure_validity(&txn, 0);
        txn.commit().unwrap();
        milli_snap!(format!("{index}"), 255);
    }

    #[test]
    #[allow(clippy::needless_range_loop)]
    fn delete_shuffled() {
        let index = FacetIndex::<OrderedF64Codec>::new(4, 8, 5);
        let mut txn = index.env.write_txn().unwrap();
        for i in 0..256 {
            let mut bitmap = RoaringBitmap::new();
            bitmap.insert(i);
            index.verify_structure_validity(&txn, 0);
            index.insert(&mut txn, 0, &(i as f64), &bitmap);
        }

        let mut keys = (0..256).into_iter().collect::<Vec<_>>();
        let mut rng = rand::rngs::SmallRng::from_seed([0; 32]);
        keys.shuffle(&mut rng);

        for i in 0..128 {
            let key = keys[i];
            index.verify_structure_validity(&txn, 0);
            index.delete_single_docid(&mut txn, 0, &(key as f64), key as u32);
        }
        index.verify_structure_validity(&txn, 0);
        txn.commit().unwrap();
        milli_snap!(format!("{index}"), 127);
        let mut txn = index.env.write_txn().unwrap();
        for i in 128..216 {
            let key = keys[i];
            index.verify_structure_validity(&txn, 0);
            index.delete_single_docid(&mut txn, 0, &(key as f64), key as u32);
        }
        index.verify_structure_validity(&txn, 0);
        txn.commit().unwrap();
        let mut txn = index.env.write_txn().unwrap();
        milli_snap!(format!("{index}"), 215);
        for i in 216..256 {
            let key = keys[i];
            index.verify_structure_validity(&txn, 0);
            index.delete_single_docid(&mut txn, 0, &(key as f64), key as u32);
        }
        index.verify_structure_validity(&txn, 0);
        txn.commit().unwrap();
        milli_snap!(format!("{index}"), 255);
    }

    #[test]
    fn in_place_level0_insert() {
        let index = FacetIndex::<OrderedF64Codec>::new(4, 8, 5);
        let mut txn = index.env.write_txn().unwrap();

        let mut keys = (0..16).into_iter().collect::<Vec<_>>();
        let mut rng = rand::rngs::SmallRng::from_seed([0; 32]);
        keys.shuffle(&mut rng);
        for i in 0..4 {
            for &key in keys.iter() {
                let mut bitmap = RoaringBitmap::new();
                bitmap.insert(rng.gen_range(i * 256..(i + 1) * 256));
                index.verify_structure_validity(&txn, 0);
                index.insert(&mut txn, 0, &(key as f64), &bitmap);
            }
        }
        index.verify_structure_validity(&txn, 0);
        txn.commit().unwrap();
        milli_snap!(format!("{index}"));
    }

    #[test]
    fn in_place_level0_delete() {
        let index = FacetIndex::<OrderedF64Codec>::new(4, 8, 5);
        let mut txn = index.env.write_txn().unwrap();

        let mut keys = (0..64).into_iter().collect::<Vec<_>>();
        let mut rng = rand::rngs::SmallRng::from_seed([0; 32]);
        keys.shuffle(&mut rng);

        for &key in keys.iter() {
            let mut bitmap = RoaringBitmap::new();
            bitmap.insert(key);
            bitmap.insert(key + 100);
            index.verify_structure_validity(&txn, 0);

            index.insert(&mut txn, 0, &(key as f64), &bitmap);
        }
        index.verify_structure_validity(&txn, 0);
        txn.commit().unwrap();
        milli_snap!(format!("{index}"), "before_delete");

        let mut txn = index.env.write_txn().unwrap();

        for &key in keys.iter() {
            index.verify_structure_validity(&txn, 0);
            index.delete_single_docid(&mut txn, 0, &(key as f64), key + 100);
        }
        index.verify_structure_validity(&txn, 0);
        txn.commit().unwrap();
        milli_snap!(format!("{index}"), "after_delete");
    }

    #[test]
    fn shuffle_merge_string_and_delete() {
        let index = FacetIndex::<StrRefCodec>::new(4, 8, 5);
        let mut txn = index.env.write_txn().unwrap();

        let mut keys = (1000..1064).into_iter().collect::<Vec<_>>();
        let mut rng = rand::rngs::SmallRng::from_seed([0; 32]);
        keys.shuffle(&mut rng);

        for &key in keys.iter() {
            let mut bitmap = RoaringBitmap::new();
            bitmap.insert(key);
            bitmap.insert(key + 100);
            index.verify_structure_validity(&txn, 0);
            index.insert(&mut txn, 0, &format!("{key:x}").as_str(), &bitmap);
        }
        index.verify_structure_validity(&txn, 0);
        txn.commit().unwrap();
        milli_snap!(format!("{index}"), "before_delete");

        let mut txn = index.env.write_txn().unwrap();

        for &key in keys.iter() {
            index.verify_structure_validity(&txn, 0);
            index.delete_single_docid(&mut txn, 0, &format!("{key:x}").as_str(), key + 100);
        }
        index.verify_structure_validity(&txn, 0);
        txn.commit().unwrap();
        milli_snap!(format!("{index}"), "after_delete");
    }
}

// fuzz tests
#[cfg(all(test, fuzzing))]
/**
Fuzz test for the incremental indxer.

The fuzz test uses fuzzcheck, a coverage-guided fuzzer.
See https://github.com/loiclec/fuzzcheck-rs and https://fuzzcheck.neocities.org
for more information.

It is only run when using the `cargo fuzzcheck` command line tool, which can be installed with:
```sh
cargo install cargo-fuzzcheck
```
To start the fuzz test, run (from the base folder or from milli/):
```sh
cargo fuzzcheck update::facet::incremental::fuzz::fuzz
```
and wait a couple minutes to make sure the code was thoroughly tested, then
hit `Ctrl-C` to stop the fuzzer. The corpus generated by the fuzzer is located in milli/fuzz.

To work on this module with rust-analyzer working properly, add the following to your .cargo/config.toml file:
```toml
[build]
rustflags = ["--cfg",  "fuzzing"]
```

The fuzz test generates sequences of additions and deletions to the facet database and
ensures that:
1. its structure is still internally valid
2. its content is the same as a trivially correct implementation of the same database
*/
mod fuzz {
    use std::collections::{BTreeMap, HashMap};
    use std::iter::FromIterator;
    use std::rc::Rc;

    use fuzzcheck::mutators::integer::U8Mutator;
    use fuzzcheck::mutators::integer_within_range::{U16WithinRangeMutator, U8WithinRangeMutator};
    use fuzzcheck::mutators::vector::VecMutator;
    use fuzzcheck::DefaultMutator;
    use roaring::RoaringBitmap;
    use tempfile::TempDir;

    use super::*;
    use crate::update::facet::test_helpers::FacetIndex;
    #[derive(Default)]
    pub struct TrivialDatabase<T> {
        pub elements: BTreeMap<u16, BTreeMap<T, RoaringBitmap>>,
    }
    impl<T> TrivialDatabase<T>
    where
        T: Ord + Clone + Eq + std::fmt::Debug,
    {
        #[no_coverage]
        pub fn insert(&mut self, field_id: u16, new_key: &T, new_values: &RoaringBitmap) {
            if new_values.is_empty() {
                return;
            }
            let values_field_id = self.elements.entry(field_id).or_default();
            let values = values_field_id.entry(new_key.clone()).or_default();
            *values |= new_values;
        }
        #[no_coverage]
        pub fn delete(&mut self, field_id: u16, key: &T, values_to_remove: &RoaringBitmap) {
            if let Some(values_field_id) = self.elements.get_mut(&field_id) {
                if let Some(values) = values_field_id.get_mut(&key) {
                    *values -= values_to_remove;
                    if values.is_empty() {
                        values_field_id.remove(&key);
                    }
                }
                if values_field_id.is_empty() {
                    self.elements.remove(&field_id);
                }
            }
        }
    }
    #[derive(Clone, DefaultMutator, serde::Serialize, serde::Deserialize)]
    struct Operation {
        #[field_mutator(VecMutator<u8, U8Mutator> = { VecMutator::new(u8::default_mutator(), 0 ..= 5) })]
        key: Vec<u8>,
        #[field_mutator(U8WithinRangeMutator = { U8WithinRangeMutator::new(..32) })]
        group_size: u8,
        #[field_mutator(U8WithinRangeMutator = { U8WithinRangeMutator::new(..32) })]
        max_group_size: u8,
        #[field_mutator(U8WithinRangeMutator = { U8WithinRangeMutator::new(..32) })]
        min_level_size: u8,
        #[field_mutator(U16WithinRangeMutator = { U16WithinRangeMutator::new(..=3) })]
        field_id: u16,
        kind: OperationKind,
    }
    #[derive(Clone, DefaultMutator, serde::Serialize, serde::Deserialize)]
    enum OperationKind {
        Insert(
            #[field_mutator(VecMutator<u8, U8Mutator> = { VecMutator::new(U8Mutator::default(), 0 ..= 10) })]
             Vec<u8>,
        ),
        Delete(
            #[field_mutator(VecMutator<u8, U8Mutator> = { VecMutator::new(U8Mutator::default(), 0 ..= 10) })]
             Vec<u8>,
        ),
    }

    #[no_coverage]
    fn compare_with_trivial_database(tempdir: Rc<TempDir>, operations: &[Operation]) {
        let index = FacetIndex::<ByteSliceRefCodec>::open_from_tempdir(tempdir, 4, 8, 5); // dummy params, they'll be overwritten
        let mut txn = index.env.write_txn().unwrap();

        let mut trivial_db = TrivialDatabase::<Vec<u8>>::default();
        let mut value_to_keys = HashMap::<u8, Vec<Vec<u8>>>::new();
        for Operation { key, group_size, max_group_size, min_level_size, field_id, kind } in
            operations
        {
            index.set_group_size(*group_size);
            index.set_max_group_size(*max_group_size);
            index.set_min_level_size(*min_level_size);
            match kind {
                OperationKind::Insert(values) => {
                    let mut bitmap = RoaringBitmap::new();
                    for value in values {
                        bitmap.insert(*value as u32);
                        value_to_keys.entry(*value).or_default().push(key.clone());
                    }
                    index.insert(&mut txn, *field_id, &key.as_slice(), &bitmap);
                    trivial_db.insert(*field_id, &key, &bitmap);
                }
                OperationKind::Delete(values) => {
                    let values = RoaringBitmap::from_iter(values.iter().copied().map(|x| x as u32));
                    let mut values_per_key = HashMap::new();

                    for value in values {
                        if let Some(keys) = value_to_keys.get(&(value as u8)) {
                            for key in keys {
                                let values: &mut RoaringBitmap =
                                    values_per_key.entry(key).or_default();
                                values.insert(value);
                            }
                        }
                    }
                    for (key, values) in values_per_key {
                        index.delete(&mut txn, *field_id, &key.as_slice(), &values);
                        trivial_db.delete(*field_id, &key, &values);
                    }
                }
            }
        }

        for (field_id, values_field_id) in trivial_db.elements.iter() {
            let level0iter = index
                .content
                .as_polymorph()
                .prefix_iter::<_, ByteSlice, FacetGroupValueCodec>(
                    &mut txn,
                    &field_id.to_be_bytes(),
                )
                .unwrap();

            for ((key, values), group) in values_field_id.iter().zip(level0iter) {
                let (group_key, group_values) = group.unwrap();
                let group_key =
                    FacetGroupKeyCodec::<ByteSliceRefCodec>::bytes_decode(group_key).unwrap();
                assert_eq!(key, &group_key.left_bound);
                assert_eq!(values, &group_values.bitmap);
            }
        }

        for (field_id, values_field_id) in trivial_db.elements.iter() {
            let level0iter = index
                .content
                .as_polymorph()
                .prefix_iter::<_, ByteSlice, FacetGroupValueCodec>(&txn, &field_id.to_be_bytes())
                .unwrap();

            for ((key, values), group) in values_field_id.iter().zip(level0iter) {
                let (group_key, group_values) = group.unwrap();
                let group_key =
                    FacetGroupKeyCodec::<ByteSliceRefCodec>::bytes_decode(group_key).unwrap();
                assert_eq!(key, &group_key.left_bound);
                assert_eq!(values, &group_values.bitmap);
            }
            index.verify_structure_validity(&txn, *field_id);
        }
        txn.abort().unwrap();
    }

    #[test]
    #[no_coverage]
    fn fuzz() {
        let tempdir = Rc::new(TempDir::new().unwrap());
        let tempdir_cloned = tempdir.clone();
        let result = fuzzcheck::fuzz_test(move |operations: &[Operation]| {
            compare_with_trivial_database(tempdir_cloned.clone(), operations)
        })
        .default_mutator()
        .serde_serializer()
        .default_sensor_and_pool_with_custom_filter(|file, function| {
            file == std::path::Path::new("milli/src/update/facet/incremental.rs")
                && !function.contains("serde")
                && !function.contains("tests::")
                && !function.contains("fuzz::")
                && !function.contains("display_bitmap")
        })
        .arguments_from_cargo_fuzzcheck()
        .launch();
        assert!(!result.found_test_failure);
    }
}<|MERGE_RESOLUTION|>--- conflicted
+++ resolved
@@ -159,11 +159,7 @@
     /// See documentation of `insert_in_level`
     fn insert_in_level_0(
         &self,
-<<<<<<< HEAD
-        txn: &'_ mut RwTxn,
-=======
         txn: &mut RwTxn,
->>>>>>> 758b4ace
         field_id: u16,
         facet_value: &[u8],
         docids: &RoaringBitmap,
@@ -217,11 +213,7 @@
     /// of the parent node should be incremented.
     fn insert_in_level(
         &self,
-<<<<<<< HEAD
-        txn: &'_ mut RwTxn,
-=======
         txn: &mut RwTxn,
->>>>>>> 758b4ace
         field_id: u16,
         level: u8,
         facet_value: &[u8],
@@ -358,11 +350,7 @@
     /// Insert the given facet value and corresponding document ids in the database.
     pub fn insert(
         &self,
-<<<<<<< HEAD
-        txn: &'_ mut RwTxn,
-=======
         txn: &mut RwTxn,
->>>>>>> 758b4ace
         field_id: u16,
         facet_value: &[u8],
         docids: &RoaringBitmap,
@@ -484,11 +472,7 @@
     /// its left bound as well.
     fn delete_in_level(
         &self,
-<<<<<<< HEAD
-        txn: &'_ mut RwTxn,
-=======
         txn: &mut RwTxn,
->>>>>>> 758b4ace
         field_id: u16,
         level: u8,
         facet_value: &[u8],
@@ -547,11 +531,7 @@
 
     fn delete_in_level_0(
         &self,
-<<<<<<< HEAD
-        txn: &'_ mut RwTxn,
-=======
         txn: &mut RwTxn,
->>>>>>> 758b4ace
         field_id: u16,
         facet_value: &[u8],
         docids: &RoaringBitmap,
@@ -579,11 +559,7 @@
 
     pub fn delete(
         &self,
-<<<<<<< HEAD
-        txn: &'_ mut RwTxn,
-=======
         txn: &mut RwTxn,
->>>>>>> 758b4ace
         field_id: u16,
         facet_value: &[u8],
         docids: &RoaringBitmap,
