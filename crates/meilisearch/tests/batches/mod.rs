--- conflicted
+++ resolved
@@ -802,11 +802,7 @@
       "duration": "[duration]",
       "startedAt": "[date]",
       "finishedAt": "[date]",
-<<<<<<< HEAD
       "batchCreationComplete": "task with id X of type `indexCreation` cannot be batched"
-=======
-      "batchStrategy": "created batch containing only task with id 0 of type `indexCreation` that cannot be batched with any other task."
->>>>>>> 61bc95e8
     }
     "###);
 
@@ -846,11 +842,7 @@
       "duration": "[duration]",
       "startedAt": "[date]",
       "finishedAt": "[date]",
-<<<<<<< HEAD
       "batchCreationComplete": "task with id X of type `indexCreation` cannot be batched"
-=======
-      "batchStrategy": "created batch containing only task with id 1 of type `indexCreation` that cannot be batched with any other task."
->>>>>>> 61bc95e8
     }
     "###);
 }
@@ -1003,11 +995,7 @@
       "duration": "[duration]",
       "startedAt": "[date]",
       "finishedAt": "[date]",
-<<<<<<< HEAD
       "batchCreationComplete": "task with id X of type `indexUpdate` cannot be batched"
-=======
-      "batchStrategy": "created batch containing only task with id 0 of type `indexUpdate` that cannot be batched with any other task."
->>>>>>> 61bc95e8
     }
     "###);
 
@@ -1047,11 +1035,7 @@
       "duration": "[duration]",
       "startedAt": "[date]",
       "finishedAt": "[date]",
-<<<<<<< HEAD
       "batchCreationComplete": "task with id X of type `indexUpdate` cannot be batched"
-=======
-      "batchStrategy": "created batch containing only task with id 1 of type `indexUpdate` that cannot be batched with any other task."
->>>>>>> 61bc95e8
     }
     "###);
 
@@ -1092,11 +1076,7 @@
       "duration": "[duration]",
       "startedAt": "[date]",
       "finishedAt": "[date]",
-<<<<<<< HEAD
       "batchCreationComplete": "task with id X of type `indexUpdate` cannot be batched"
-=======
-      "batchStrategy": "created batch containing only task with id 3 of type `indexUpdate` that cannot be batched with any other task."
->>>>>>> 61bc95e8
     }
     "###);
 
@@ -1136,11 +1116,7 @@
       "duration": "[duration]",
       "startedAt": "[date]",
       "finishedAt": "[date]",
-<<<<<<< HEAD
       "batchCreationComplete": "task with id X of type `indexUpdate` cannot be batched"
-=======
-      "batchStrategy": "created batch containing only task with id 4 of type `indexUpdate` that cannot be batched with any other task."
->>>>>>> 61bc95e8
     }
     "###);
 }
@@ -1194,11 +1170,7 @@
       "duration": "[duration]",
       "startedAt": "[date]",
       "finishedAt": "[date]",
-<<<<<<< HEAD
       "batchCreationComplete": "task with id X of type `indexSwap` cannot be batched"
-=======
-      "batchStrategy": "created batch containing only task with id 0 of type `indexSwap` that cannot be batched with any other task."
->>>>>>> 61bc95e8
     }
     "###);
 
@@ -1244,11 +1216,7 @@
       "duration": "[duration]",
       "startedAt": "[date]",
       "finishedAt": "[date]",
-<<<<<<< HEAD
       "batchCreationComplete": "task with id X of type `indexCreation` cannot be batched"
-=======
-      "batchStrategy": "created batch containing only task with id 1 of type `indexCreation` that cannot be batched with any other task."
->>>>>>> 61bc95e8
     }
     "###);
 }
@@ -1298,11 +1266,7 @@
       "duration": "[duration]",
       "startedAt": "[date]",
       "finishedAt": "[date]",
-<<<<<<< HEAD
       "batchCreationComplete": "task with id X of type `taskCancelation` cannot be batched"
-=======
-      "batchStrategy": "created batch containing only task with id 1 of type `taskCancelation` that cannot be batched with any other task."
->>>>>>> 61bc95e8
     }
     "###);
 }
@@ -1395,11 +1359,7 @@
       "duration": "[duration]",
       "startedAt": "[date]",
       "finishedAt": "[date]",
-<<<<<<< HEAD
       "batchCreationComplete": "task with id X of type `dumpCreation` cannot be batched"
-=======
-      "batchStrategy": "created batch containing only task with id 0 of type `dumpCreation` that cannot be batched with any other task."
->>>>>>> 61bc95e8
     }
     "###);
 }