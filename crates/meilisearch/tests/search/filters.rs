use meili_snap::{json_string, snapshot};
use meilisearch::Opt;
use tempfile::TempDir;

use super::test_settings_documents_indexing_swapping_and_search;
<<<<<<< HEAD
use crate::common::{
    default_settings, shared_index_with_documents, Server, DOCUMENTS, NESTED_DOCUMENTS,
=======
use crate::{
    common::{
        default_settings, shared_index_with_documents, shared_index_with_nested_documents, Server,
        DOCUMENTS, NESTED_DOCUMENTS,
    },
    json,
>>>>>>> 170ad87e
};
use crate::json;

#[actix_rt::test]
async fn search_with_filter_string_notation() {
    let index = shared_index_with_documents().await;

    index
        .search(
            json!({
                "filter": "title = Gläss"
            }),
            |response, code| {
                assert_eq!(code, 200, "{response}");
                assert_eq!(response["hits"].as_array().unwrap().len(), 1);
            },
        )
        .await;

    let nested_index = shared_index_with_nested_documents().await;

    nested_index
        .search(
            json!({
                "filter": "cattos = pésti"
            }),
            |response, code| {
                assert_eq!(code, 200, "{response}");
                assert_eq!(response["hits"].as_array().unwrap().len(), 1);
                assert_eq!(response["hits"][0]["id"], json!(852));
            },
        )
        .await;

    nested_index
        .search(
            json!({
                "filter": "doggos.age > 5"
            }),
            |response, code| {
                assert_eq!(code, 200, "{response}");
                assert_eq!(response["hits"].as_array().unwrap().len(), 2);
                assert_eq!(response["hits"][0]["id"], json!(654));
                assert_eq!(response["hits"][1]["id"], json!(951));
            },
        )
        .await;
}

#[actix_rt::test]
async fn search_with_filter_array_notation() {
    let index = shared_index_with_documents().await;
    let (response, code) = index
        .search_post(json!({
            "filter": ["title = Gläss"]
        }))
        .await;
    assert_eq!(code, 200, "{response}");
    assert_eq!(response["hits"].as_array().unwrap().len(), 1);

    let (response, code) = index
        .search_post(json!({
            "filter": [["title = Gläss", "title = \"Shazam!\"", "title = \"Escape Room\""]]
        }))
        .await;
    assert_eq!(code, 200, "{response}");
    assert_eq!(response["hits"].as_array().unwrap().len(), 3);
}

#[actix_rt::test]
async fn search_with_contains_filter() {
    let temp = TempDir::new().unwrap();
    let server = Server::new_with_options(Opt {
        experimental_contains_filter: true,
        ..default_settings(temp.path())
    })
    .await
    .unwrap();
    let index = server.index("movies");

    index.update_settings(json!({"filterableAttributes": ["title"]})).await;

    let documents = DOCUMENTS.clone();
    let (request, _code) = index.add_documents(documents, None).await;
    index.wait_task(request.uid()).await.succeeded();

    let (response, code) = index
        .search_post(json!({
            "filter": "title CONTAINS cap"
        }))
        .await;
    assert_eq!(code, 200, "{response}");
    assert_eq!(response["hits"].as_array().unwrap().len(), 2);
}

#[actix_rt::test]
async fn search_with_pattern_filter_settings() {
    // Check if the Equality filter works with patterns
    test_settings_documents_indexing_swapping_and_search(
        &NESTED_DOCUMENTS,
        &json!({"filterableAttributes": [{"attributePatterns": ["cattos","doggos.age"]}]}),
        &json!({
            "filter": "cattos = pésti"
        }),
        |response, code| {
            snapshot!(code, @"200 OK");
            snapshot!(json_string!(response["hits"]), @r###"
            [
              {
                "id": 852,
                "father": "jean",
                "mother": "michelle",
                "doggos": [
                  {
                    "name": "bobby",
                    "age": 2
                  },
                  {
                    "name": "buddy",
                    "age": 4
                  }
                ],
                "cattos": "pésti"
              }
            ]
            "###);
        },
    )
    .await;

    test_settings_documents_indexing_swapping_and_search(
        &NESTED_DOCUMENTS,
        &json!({"filterableAttributes": [{
            "attributePatterns": ["cattos","doggos.age"],
            "features": {
                "facetSearch": false,
                "filter": {"equality": true, "comparison": false}
            }
        }]}),
        &json!({
            "filter": "cattos = pésti"
        }),
        |response, code| {
            snapshot!(code, @"200 OK");
            snapshot!(json_string!(response["hits"]), @r###"
            [
              {
                "id": 852,
                "father": "jean",
                "mother": "michelle",
                "doggos": [
                  {
                    "name": "bobby",
                    "age": 2
                  },
                  {
                    "name": "buddy",
                    "age": 4
                  }
                ],
                "cattos": "pésti"
              }
            ]
            "###);
        },
    )
    .await;

    // Check if the Comparison filter works with patterns
    test_settings_documents_indexing_swapping_and_search(
        &NESTED_DOCUMENTS,
        &json!({"filterableAttributes": [{
            "attributePatterns": ["cattos","doggos.age"],
            "features": {
                "facetSearch": false,
                "filter": {"equality": false, "comparison": true}
            }
        }]}),
        &json!({
            "filter": "doggos.age > 2"
        }),
        |response, code| {
            snapshot!(code, @"200 OK");
            snapshot!(json_string!(response["hits"]), @r###"
            [
              {
                "id": 852,
                "father": "jean",
                "mother": "michelle",
                "doggos": [
                  {
                    "name": "bobby",
                    "age": 2
                  },
                  {
                    "name": "buddy",
                    "age": 4
                  }
                ],
                "cattos": "pésti"
              },
              {
                "id": 654,
                "father": "pierre",
                "mother": "sabine",
                "doggos": [
                  {
                    "name": "gros bill",
                    "age": 8
                  }
                ],
                "cattos": [
                  "simba",
                  "pestiféré"
                ]
              },
              {
                "id": 951,
                "father": "jean-baptiste",
                "mother": "sophie",
                "doggos": [
                  {
                    "name": "turbo",
                    "age": 5
                  },
                  {
                    "name": "fast",
                    "age": 6
                  }
                ],
                "cattos": [
                  "moumoute",
                  "gomez"
                ]
              }
            ]
            "###);
        },
    )
    .await;
}

#[actix_rt::test]
async fn search_with_pattern_filter_settings_scenario_1() {
    let server = Server::new_shared();

    eprintln!("Documents -> Settings -> test");
    let index = server.unique_index();

    let (task, code) = index.add_documents(NESTED_DOCUMENTS.clone(), None).await;
    assert_eq!(code, 202, "{task}");
    index.wait_task(task.uid()).await.succeeded();

    let (task, code) = index
        .update_settings(json!({"filterableAttributes": [{
            "attributePatterns": ["cattos","doggos.age"],
            "features": {
                "facetSearch": false,
                "filter": {"equality": true, "comparison": false}
            }
        }]}))
        .await;
    assert_eq!(code, 202, "{task}");
    index.wait_task(task.uid()).await.succeeded();

    // Check if the Equality filter works
    index
        .search(
            json!({
                "filter": "cattos = pésti"
            }),
            |response, code| {
                snapshot!(code, @"200 OK");
                snapshot!(json_string!(response["hits"]), @r###"
                [
                  {
                    "id": 852,
                    "father": "jean",
                    "mother": "michelle",
                    "doggos": [
                      {
                        "name": "bobby",
                        "age": 2
                      },
                      {
                        "name": "buddy",
                        "age": 4
                      }
                    ],
                    "cattos": "pésti"
                  }
                ]
                "###);
            },
        )
        .await;

    // Check if the Comparison filter returns an error
    index
        .search(
            json!({
                "filter": "doggos.age > 2"
            }),
            |response, code| {
                snapshot!(code, @"400 Bad Request");
                snapshot!(json_string!(response), @r###"
                {
                  "message": "Index `[uuid]`: Filter operator `>` is not allowed for the attribute `doggos.age`.\n  - Note: allowed operators: OR, AND, NOT, =, !=, IN, IS EMPTY, IS NULL, EXISTS.\n  - Note: field `doggos.age` matched rule #0 in `filterableAttributes`\n  - Hint: enable comparison in rule #0 by modifying the features.filter object\n  - Hint: prepend another rule matching `doggos.age` with appropriate filter features before rule #0",
                  "code": "invalid_search_filter",
                  "type": "invalid_request",
                  "link": "https://docs.meilisearch.com/errors#invalid_search_filter"
                }
                "###);
            },
        )
        .await;

    // Update the settings activate comparison filter
    let (task, code) = index
        .update_settings(json!({"filterableAttributes": [{
            "attributePatterns": ["cattos","doggos.age"],
            "features": {
                "facetSearch": false,
                "filter": {"equality": true, "comparison": true}
            }
        }]}))
        .await;
    assert_eq!(code, 202, "{task}");
    index.wait_task(task.uid()).await.succeeded();

    // Check if the Equality filter works
    index
        .search(
            json!({
                "filter": "cattos = pésti"
            }),
            |response, code| {
                snapshot!(code, @"200 OK");
                snapshot!(json_string!(response["hits"]), @r###"
                [
                  {
                    "id": 852,
                    "father": "jean",
                    "mother": "michelle",
                    "doggos": [
                      {
                        "name": "bobby",
                        "age": 2
                      },
                      {
                        "name": "buddy",
                        "age": 4
                      }
                    ],
                    "cattos": "pésti"
                  }
                ]
                "###);
            },
        )
        .await;

    // Check if the Comparison filter works
    index
        .search(
            json!({
                "filter": "doggos.age > 2"
            }),
            |response, code| {
                snapshot!(code, @"200 OK");
                snapshot!(json_string!(response["hits"]), @r###"
                [
                  {
                    "id": 852,
                    "father": "jean",
                    "mother": "michelle",
                    "doggos": [
                      {
                        "name": "bobby",
                        "age": 2
                      },
                      {
                        "name": "buddy",
                        "age": 4
                      }
                    ],
                    "cattos": "pésti"
                  },
                  {
                    "id": 654,
                    "father": "pierre",
                    "mother": "sabine",
                    "doggos": [
                      {
                        "name": "gros bill",
                        "age": 8
                      }
                    ],
                    "cattos": [
                      "simba",
                      "pestiféré"
                    ]
                  },
                  {
                    "id": 951,
                    "father": "jean-baptiste",
                    "mother": "sophie",
                    "doggos": [
                      {
                        "name": "turbo",
                        "age": 5
                      },
                      {
                        "name": "fast",
                        "age": 6
                      }
                    ],
                    "cattos": [
                      "moumoute",
                      "gomez"
                    ]
                  }
                ]
                "###);
            },
        )
        .await;

    // Update the settings deactivate equality filter
    let (task, code) = index
        .update_settings(json!({"filterableAttributes": [{
            "attributePatterns": ["cattos","doggos.age"],
            "features": {
                "facetSearch": false,
                "filter": {"equality": false, "comparison": true}
            }
        }]}))
        .await;
    assert_eq!(code, 202, "{task}");
    index.wait_task(task.uid()).await.succeeded();

    // Check if the Equality filter returns an error
    index
        .search(
            json!({
                "filter": "cattos = pésti"
            }),
            |response, code| {
                snapshot!(code, @"400 Bad Request");
                snapshot!(json_string!(response), @r###"
                {
                  "message": "Index `[uuid]`: Filter operator `=` is not allowed for the attribute `cattos`.\n  - Note: allowed operators: OR, AND, NOT, <, >, <=, >=, TO, IS EMPTY, IS NULL, EXISTS.\n  - Note: field `cattos` matched rule #0 in `filterableAttributes`\n  - Hint: enable equality in rule #0 by modifying the features.filter object\n  - Hint: prepend another rule matching `cattos` with appropriate filter features before rule #0",
                  "code": "invalid_search_filter",
                  "type": "invalid_request",
                  "link": "https://docs.meilisearch.com/errors#invalid_search_filter"
                }
                "###);
            },
        )
        .await;

    // Check if the Comparison filter works
    index
        .search(
            json!({
                "filter": "doggos.age > 2"
            }),
            |response, code| {
                snapshot!(code, @"200 OK");
                snapshot!(json_string!(response["hits"]), @r###"
                [
                  {
                    "id": 852,
                    "father": "jean",
                    "mother": "michelle",
                    "doggos": [
                      {
                        "name": "bobby",
                        "age": 2
                      },
                      {
                        "name": "buddy",
                        "age": 4
                      }
                    ],
                    "cattos": "pésti"
                  },
                  {
                    "id": 654,
                    "father": "pierre",
                    "mother": "sabine",
                    "doggos": [
                      {
                        "name": "gros bill",
                        "age": 8
                      }
                    ],
                    "cattos": [
                      "simba",
                      "pestiféré"
                    ]
                  },
                  {
                    "id": 951,
                    "father": "jean-baptiste",
                    "mother": "sophie",
                    "doggos": [
                      {
                        "name": "turbo",
                        "age": 5
                      },
                      {
                        "name": "fast",
                        "age": 6
                      }
                    ],
                    "cattos": [
                      "moumoute",
                      "gomez"
                    ]
                  }
                ]
                "###);
            },
        )
        .await;

    // rollback the settings
    let (task, code) = index
        .update_settings(json!({"filterableAttributes": [{
            "attributePatterns": ["cattos","doggos.age"],
            "features": {
                "facetSearch": false,
                "filter": {"equality": true, "comparison": false}
            }
        }]}))
        .await;
    assert_eq!(code, 202, "{task}");
    index.wait_task(task.uid()).await.succeeded();

    // Check if the Equality filter works
    index
        .search(
            json!({
                "filter": "cattos = pésti"
            }),
            |response, code| {
                snapshot!(code, @"200 OK");
                snapshot!(json_string!(response["hits"]), @r###"
                [
                  {
                    "id": 852,
                    "father": "jean",
                    "mother": "michelle",
                    "doggos": [
                      {
                        "name": "bobby",
                        "age": 2
                      },
                      {
                        "name": "buddy",
                        "age": 4
                      }
                    ],
                    "cattos": "pésti"
                  }
                ]
                "###);
            },
        )
        .await;

    // Check if the Comparison filter returns an error
    index
        .search(
            json!({
                "filter": "doggos.age > 2"
            }),
            |response, code| {
                snapshot!(code, @"400 Bad Request");
                snapshot!(json_string!(response), @r###"
                {
                  "message": "Index `[uuid]`: Filter operator `>` is not allowed for the attribute `doggos.age`.\n  - Note: allowed operators: OR, AND, NOT, =, !=, IN, IS EMPTY, IS NULL, EXISTS.\n  - Note: field `doggos.age` matched rule #0 in `filterableAttributes`\n  - Hint: enable comparison in rule #0 by modifying the features.filter object\n  - Hint: prepend another rule matching `doggos.age` with appropriate filter features before rule #0",
                  "code": "invalid_search_filter",
                  "type": "invalid_request",
                  "link": "https://docs.meilisearch.com/errors#invalid_search_filter"
                }
                "###);
            },
        )
        .await;
}

#[actix_rt::test]
async fn test_filterable_attributes_priority() {
    // Test that the filterable attributes priority is respected

    // check if doggos.name is filterable
    test_settings_documents_indexing_swapping_and_search(
        &NESTED_DOCUMENTS,
        &json!({"filterableAttributes": [
            // deactivated filter
            {"attributePatterns": ["doggos.a*"], "features": {"facetSearch": false, "filter": {"equality": false, "comparison": false}}},
            // activated filter
            {"attributePatterns": ["doggos.*"]},
        ]}),
        &json!({
            "filter": "doggos.name = bobby"
        }),
        |response, code| {
            snapshot!(code, @"200 OK");
            snapshot!(json_string!(response["hits"]), @r###"
            [
              {
                "id": 852,
                "father": "jean",
                "mother": "michelle",
                "doggos": [
                  {
                    "name": "bobby",
                    "age": 2
                  },
                  {
                    "name": "buddy",
                    "age": 4
                  }
                ],
                "cattos": "pésti"
              }
            ]
            "###);
        },
    )
    .await;

    // check if doggos.name is filterable 2
    test_settings_documents_indexing_swapping_and_search(
        &NESTED_DOCUMENTS,
        &json!({"filterableAttributes": [
            // deactivated filter
            {"attributePatterns": ["doggos"], "features": {"facetSearch": false, "filter": {"equality": false, "comparison": false}}},
            // activated filter
            {"attributePatterns": ["doggos.*"]},
        ]}),
        &json!({
            "filter": "doggos.name = bobby"
        }),
        |response, code| {
            snapshot!(code, @"200 OK");
            snapshot!(json_string!(response["hits"]), @r###"
            [
              {
                "id": 852,
                "father": "jean",
                "mother": "michelle",
                "doggos": [
                  {
                    "name": "bobby",
                    "age": 2
                  },
                  {
                    "name": "buddy",
                    "age": 4
                  }
                ],
                "cattos": "pésti"
              }
            ]
            "###);
        },
    )
    .await;

    // check if doggos.age is not filterable
    test_settings_documents_indexing_swapping_and_search(
        &NESTED_DOCUMENTS,
        &json!({"filterableAttributes": [
            // deactivated filter
            {"attributePatterns": ["doggos.a*"], "features": {"facetSearch": false, "filter": {"equality": false, "comparison": false}}},
            // activated filter
            {"attributePatterns": ["doggos.*"]},
        ]}),
        &json!({
            "filter": "doggos.age > 2"
        }),
        |response, code| {
            snapshot!(code, @"400 Bad Request");
            snapshot!(json_string!(response), @r###"
            {
              "message": "Index `[uuid]`: Attribute `doggos.age` is not filterable. Available filterable attribute patterns are: `doggos.*`.\n1:11 doggos.age > 2",
              "code": "invalid_search_filter",
              "type": "invalid_request",
              "link": "https://docs.meilisearch.com/errors#invalid_search_filter"
            }
            "###);
        },
    )
    .await;

    // check if doggos is not filterable
    test_settings_documents_indexing_swapping_and_search(
        &NESTED_DOCUMENTS,
        &json!({"filterableAttributes": [
            // deactivated filter
            {"attributePatterns": ["doggos"], "features": {"facetSearch": false, "filter": {"equality": false, "comparison": false}}},
            // activated filter
            {"attributePatterns": ["doggos.*"]},
        ]}),
        &json!({
            "filter": "doggos EXISTS"
        }),
        |response, code| {
            snapshot!(code, @"400 Bad Request");
            snapshot!(json_string!(response), @r###"
            {
              "message": "Index `[uuid]`: Attribute `doggos` is not filterable. Available filterable attribute patterns are: `doggos.*`.\n1:7 doggos EXISTS",
              "code": "invalid_search_filter",
              "type": "invalid_request",
              "link": "https://docs.meilisearch.com/errors#invalid_search_filter"
            }
            "###);
        },
    )
    .await;
}<|MERGE_RESOLUTION|>--- conflicted
+++ resolved
@@ -3,17 +3,9 @@
 use tempfile::TempDir;
 
 use super::test_settings_documents_indexing_swapping_and_search;
-<<<<<<< HEAD
 use crate::common::{
-    default_settings, shared_index_with_documents, Server, DOCUMENTS, NESTED_DOCUMENTS,
-=======
-use crate::{
-    common::{
-        default_settings, shared_index_with_documents, shared_index_with_nested_documents, Server,
-        DOCUMENTS, NESTED_DOCUMENTS,
-    },
-    json,
->>>>>>> 170ad87e
+    default_settings, shared_index_with_documents, shared_index_with_nested_documents, Server,
+    DOCUMENTS, NESTED_DOCUMENTS,
 };
 use crate::json;
 
