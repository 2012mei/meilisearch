--- conflicted
+++ resolved
@@ -240,28 +240,6 @@
             degraded,
             used_negative_operator,
         } = match self.semantic.as_ref() {
-<<<<<<< HEAD
-            Some(SemanticSearch { vector: Some(vector), embedder_name, embedder, quantized }) => {
-                execute_vector_search(
-                    &mut ctx,
-                    vector,
-                    self.scoring_strategy,
-                    self.exhaustive_number_hits,
-                    self.max_total_hits,
-                    universe,
-                    &self.sort_criteria,
-                    &self.distinct,
-                    self.geo_param,
-                    self.offset,
-                    self.limit,
-                    embedder_name,
-                    embedder,
-                    *quantized,
-                    self.time_budget.clone(),
-                    self.ranking_score_threshold,
-                )?
-            }
-=======
             Some(SemanticSearch {
                 vector: Some(vector),
                 embedder_name,
@@ -272,6 +250,8 @@
                 &mut ctx,
                 vector,
                 self.scoring_strategy,
+                self.exhaustive_number_hits,
+                self.max_total_hits,
                 universe,
                 &self.sort_criteria,
                 &self.distinct,
@@ -284,7 +264,6 @@
                 self.time_budget.clone(),
                 self.ranking_score_threshold,
             )?,
->>>>>>> ef4c87ac
             _ => execute_search(
                 &mut ctx,
                 self.query.as_deref(),
